<!DOCTYPE html>
<html lang="en">
<head>
    <meta charset="UTF-8">
    <meta name="viewport" content="width=device-width, initial-scale=1.0">
    <title>Google Cloud Study Jams 2025</title>
    <link rel="stylesheet" href="{{ url_for('static', filename='style.css') }}">
    <script src="https://cdn.jsdelivr.net/npm/chart.js"></script>
    <style>
        /* Loader Styles */
        #loader-container {
            display: none; /* Hidden by default, controlled by JS */
            justify-content: center;
            align-items: center;
            padding: 50px 0;
            width: 100%;
        }

        .loader {
            border: 8px solid #f3f3f3; /* Light grey */
            border-top: 8px solid #4285F4; /* Google Blue */
            border-radius: 50%;
            width: 60px;
            height: 60px;
            animation: spin 1.5s linear infinite;
        }

        @keyframes spin {
            0% { transform: rotate(0deg); }
            100% { transform: rotate(360deg); }
        }

        /* --- FOOTER STYLES (MODIFIED FOR SMALLER SIZE) --- */
        footer {
            text-align: center;
            padding: 15px 0; /* Reduced padding from 25px */
            margin-top: auto;
            border-top: 1px solid #e0e0e0;
            color: #5f6368;
            font-size: 0.85rem; /* Reduced font size from 0.9rem */
        }

        .social-links {
            margin-top: 5px; /* Reduced margin from 8px */
        }

        .social-links a {
            color: #4285F4;
            text-decoration: none;
            margin: 0 10px; /* Slightly reduced horizontal margin */
            font-weight: 500;
            transition: opacity 0.2s;
        }

        .social-links a:hover {
            opacity: 0.7;
            text-decoration: underline;
        }

        /* --- RESPONSIVE STYLES --- */
        /* These styles will apply on screens of different sizes */

        /* For Tablets (e.g., screen width up to 1024px) */
        @media (max-width: 1024px) {
            .container {
                /* Add some horizontal padding for smaller screens */
                padding-left: 20px;
                padding-right: 20px;
            }

            .stats-grid {
                /* Change from a 4-column layout to a 2-column layout */
                grid-template-columns: repeat(2, 1fr);
            }

            .charts-grid {
                /* Change from a 2-column layout to a 1-column layout */
                grid-template-columns: repeat(1, 1fr);
            }
        }

        /* For Mobile Phones (e.g., screen width up to 768px) */
        @media (max-width: 768px) {
            header {
                /* Stack the logo and navigation links vertically */
                flex-direction: column;
                align-items: center;
                gap: 15px; /* Add space between logo and nav */
            }

            .main-header {
                /* Stack the title and refresh button vertically */
                flex-direction: column;
                align-items: flex-start; /* Align items to the start */
                gap: 20px;
            }

            .title-section div {
                /* Ensure title and subtitle are aligned left */
                text-align: left;
            }
            
            h1 {
                font-size: 1.6rem; /* Slightly reduce main heading size */
            }

            .stats-grid {
                /* Stack all stat cards in a single column */
                grid-template-columns: repeat(1, 1fr);
            }

            .chart-container {
                /* Give charts a fixed height on mobile to prevent them from being too squished */
                min-height: 300px;
            }
        }

    </style>
</head>
<body>
    <div class="container">
        <header>
            <div class="logo">
                <img src="{{url_for('static',filename='logo.png')}}" alt="Google Developer Group">
            </div>
            <nav>
<<<<<<< HEAD
                <a href="/dashboard" class="active">DashBoard</a>
=======
                <a href="/dashboard" class="active">Dashboard</a>
>>>>>>> fc908bb2
                <a href="/">Progress</a>
                <a href="#">About</a>
            </nav>
        </header>

        <main>
            <div class="main-header">
                <div class="title-section">
                    <img src="https://www.gstatic.com/images/branding/product/2x/google_cloud_48dp.png" alt="Google Cloud Logo" class="gcp-logo">
                    <div>
                        <h1>Google Cloud Study Jams 2025</h1>
                        <p>GDGoC NEHU Statistics</p>
                    </div>
                </div>
                <button id="refresh-btn">
                    <svg xmlns="http://www.w3.org/2000/svg" width="24" height="24" viewBox="0 0 24 24" fill="none" stroke="currentColor" stroke-width="2" stroke-linecap="round" stroke-linejoin="round"><polyline points="23 4 23 10 17 10"></polyline><path d="M20.49 15a9 9 0 1 1-2.12-9.36L23 10"></path></svg>
                    <span>Refresh</span>
                </button>
            </div>
            
            <div id="loader-container">
                <div class="loader"></div>
            </div>
            
            <section class="stats-grid">
                <div class="stat-card">
                    <h3>Total Participants</h3>
                    <p id="total-participants" class="large-text">0</p>
                </div>
                <div class="stat-card">
                    <h3>Completion %</h3>
                    <div class="progress-circle-container">
                        <div id="completion-circle" class="progress-circle" style="--p:0;">
                            <div id="completion-percentage" class="circle-text">0%</div>
                        </div>
                    </div>
                </div>
                <div class="stat-card">
                    <h3>Average Progress</h3>
                    <p id="average-progress" class="large-text">0</p>
                    <span>badges / person</span>
                </div>
                <div class="stat-card">
                    <h3>Top Performer</h3>
                    <div class="performer-info">
                        <div id="top-performer-initials" class="avatar">--</div>
                        <div>
                            <p id="top-performer" class="performer-name">N/A</p>
                            <span id="top-performer-badges"></span>
                        </div>
                    </div>
                </div>
            </section>

            <section class="charts-grid">
                <div class="chart-card">
                    <h3>Badge Completion Rate</h3>
                    <div class="chart-container">
                        <canvas id="completionRateChart"></canvas>
                    </div>
                </div>
                <div class="chart-card">
                    <h3>Badge Popularity</h3>
                    <div class="chart-container">
                        <canvas id="popularityChart"></canvas>
                    </div>
                </div>
            </section>
        </main>

<footer>
    <p>Developed by Soumojit Bhuin & Rohit Shaw</p>
    <div class="social-links">
        <a href="https://github.com/SoumojitBhuin" target="_blank" rel="noopener noreferrer">GitHub</a>
        <a href="https://www.linkedin.com/in/soumojit-bhuin-313328345/" target="_blank" rel="noopener noreferrer">LinkedIn</a>
        <a href="https://github.com/shawrhit" target="_blank" rel="noopener noreferrer">GitHub</a>
        <a href="https://www.linkedin.com/in/shawrhit" target="_blank" rel="noopener noreferrer">LinkedIn</a>
    </div>
</footer>
    </div>

    <script>
        document.addEventListener('DOMContentLoaded', () => {
            const refreshBtn = document.getElementById('refresh-btn');
            const loaderContainer = document.getElementById('loader-container');
            const contentSections = document.querySelectorAll('.stats-grid, .charts-grid');
            let completionRateChart, popularityChart;

            const staggeredAnimation = {
                duration: 1200,
                easing: 'easeOutBounce',
                delay: (context) => {
                    if (context.type !== 'data' || context.mode !== 'default') {
                        return 0;
                    }
                    return context.dataIndex * 100;
                },
            };

            const disabledAnimation = { duration: 0 };

            async function fetchData() {
                loaderContainer.style.display = 'flex';
                contentSections.forEach(section => section.style.display = 'none');

                try {
                    const response = await fetch('/api/home-data');
                    if (!response.ok) throw new Error(`HTTP error! status: ${response.status}`);
                    const data = await response.json();
                    updateUI(data);
                } catch (error) {
                    console.error('Error fetching data:', error);
                } finally {
                    loaderContainer.style.display = 'none';
                    document.querySelector('.stats-grid').style.display = 'grid';
                    document.querySelector('.charts-grid').style.display = 'grid';
                }
            }

            function updateUI(data) {
                document.getElementById('total-participants').textContent = data.total_participants;
                const completionCircle = document.getElementById('completion-circle');
                completionCircle.style.setProperty('--p', data.completion_percentage);
                document.getElementById('completion-percentage').textContent = `${data.completion_percentage}%`;
                document.getElementById('average-progress').textContent = data.average_progress;
                document.getElementById('top-performer-initials').textContent = data.top_performer.initials;
                document.getElementById('top-performer').textContent = data.top_performer.name;
                document.getElementById('top-performer-badges').textContent = `${data.top_performer.badges} badges`;
                renderCompletionRateChart(data.badge_completion_rate);
                renderPopularityChart(data.badge_popularity);
            }
            
            function renderCompletionRateChart(completionData) {
                const ctx = document.getElementById('completionRateChart').getContext('2d');
                const originalLabels = Object.keys(completionData);
                const values = Object.values(completionData);

                if (completionRateChart) {
                    completionRateChart.destroy();
                }

                completionRateChart = new Chart(ctx, {
                    type: 'bar',
                    data: {
                        labels: originalLabels.map((_, i) => `Lab ${i + 1}`),
                        datasets: [{
                            label: 'Completion Count',
                            data: values,
                            backgroundColor: '#4285F4',
                            borderColor: '#1a73e8',
                            borderWidth: 1
                        }]
                    },
                    options: {
                        responsive: true,
                        maintainAspectRatio: false,
                        plugins: {
                            legend: { display: false },
                            tooltip: {
                                callbacks: {
                                    title: (context) => context[0].label,
                                    label: (context) => {
                                        const labName = originalLabels[context.dataIndex];
                                        const count = context.parsed.y;
                                        return [`Name: ${labName}`, `Completions: ${count}`];
                                    }
                                }
                            }
                        },
                        scales: {
                            y: { beginAtZero: true, title: { display: true, text: 'Number of Completions' } },
                            x: { title: { display: true, text: 'Lab Number' } }
                        },
                        animation: {
                            ...disabledAnimation,
                            y: {
                                duration: 1000,
                                easing: 'easeOutCirc',
                                from: (ctx) => ctx.chart.scales.y.getPixelForValue(0),
                                delay: (context) => context.dataIndex * 50,
                            },
                            opacity: {
                                duration: 1000,
                                from: 0.1,
                                delay: (context) => context.dataIndex * 50,
                            }
                        }
                    }
                });
            }

            function renderPopularityChart(popularityData) {
                const ctx = document.getElementById('popularityChart').getContext('2d');
                const labels = popularityData.map(item => item[0].replace('Get Started with ', ''));
                const values = popularityData.map(item => item[1]);

                if (popularityChart) popularityChart.destroy();

                popularityChart = new Chart(ctx, {
                    type: 'bar',
                    data: {
                        labels: labels,
                        datasets: [{ data: values, backgroundColor: '#4285F4' }]
                    },
                    options: {
                        indexAxis: 'y',
                        responsive: true,
                        maintainAspectRatio: false,
                        plugins: { legend: { display: false } },
                        scales: { x: { beginAtZero: true } },
                        animation: {
                            ...disabledAnimation,
                            x: {
                                ...staggeredAnimation,
                                from: (ctx) => ctx.chart.scales.x.getPixelForValue(0)
                            }
                        }
                    }
                });
            }
            
            refreshBtn.addEventListener('click', fetchData);
            
            fetchData();
        });
    </script>
</body>
</html><|MERGE_RESOLUTION|>--- conflicted
+++ resolved
@@ -124,11 +124,7 @@
                 <img src="{{url_for('static',filename='logo.png')}}" alt="Google Developer Group">
             </div>
             <nav>
-<<<<<<< HEAD
-                <a href="/dashboard" class="active">DashBoard</a>
-=======
                 <a href="/dashboard" class="active">Dashboard</a>
->>>>>>> fc908bb2
                 <a href="/">Progress</a>
                 <a href="#">About</a>
             </nav>
